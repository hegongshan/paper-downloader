import json
import logging
import os
import sys
import threading
<<<<<<< HEAD

from PyQt5.QtCore import QThread, pyqtSignal, pyqtSlot, QMutex, Qt, QWaitCondition
=======
import time
from datetime import datetime

from PyQt5.QtCore import QThread, pyqtSignal, pyqtSlot, QMutex, QWaitCondition, Qt, QUrl
from PyQt5.QtGui import QDesktopServices
>>>>>>> 56807d01
from PyQt5.QtWidgets import (
    QApplication, QWidget, QVBoxLayout, QHBoxLayout,
    QLabel, QLineEdit, QPushButton, QFileDialog, QTextEdit,
    QMessageBox, QGridLayout, QGroupBox, QRadioButton,
    QButtonGroup, QMainWindow, QMenu, QAction, QComboBox,
    QProgressBar, QDialog
)
from core import utils, venue

from core import venue

##################################################################
#                            Constant                            #
##################################################################
LANGUAGE_FILE = utils.get_abs_path('config', os.path.join('i18n', 'lang.json'))
CONFIG_FILE = utils.get_abs_path('config', 'config.json')
QSS_FILE = utils.get_abs_path('config', 'gui.qss')
DEFAULT_SLEEP_TIME = 2
MAX_NUM_THREAD = 8

PROJECT_START_YEAR = 2024
PROJECT_VERSION = 'v1.0'
PROJECT_URL = 'https://github.com/hegongshan/paper-downloader'
PROJECT_AUTHORS = [
    '<a href="https://github.com/hegongshan">Gongshan He</a>',
    '<a href="https://github.com/zh-he">Zhihai He</a>'
]


##################################################################
#                        Logging Handler                         #
##################################################################
class QtLogHandler(logging.Handler):
    def __init__(self, signal):
        super().__init__()
        self.signal = signal

    def emit(self, record):
        msg = self.format(record)
        self.signal.emit(msg)


##################################################################
#                         Worker Thread                          #
##################################################################
class DownloaderThread(QThread):
    progress_signal = pyqtSignal()
    finished_signal = pyqtSignal()
    resumed_signal = pyqtSignal(int)  # 用于通知主线程：本线程已恢复
    paused_signal = pyqtSignal(int)  # 用于通知主线程：本线程已进入暂停

    def __init__(self, publisher: type, paper_entry_list):
        super().__init__()
        self.publisher = publisher
        self.paper_entry_list = paper_entry_list

        self.paused = False
        self.stopped = False
        self.thread_id = None

        # 互斥锁 + 条件变量，用于暂停/恢复
        self.pause_mutex = QMutex()
        self.pause_condition = QWaitCondition()

    def pause(self):
        """请求暂停线程"""
        if self.isFinished():
            return
        self.pause_mutex.lock()
        self.paused = True
        logging.info(f'Thread {self.thread_id} is pausing...')
        self.pause_mutex.unlock()

    def resume(self):
        """请求恢复线程"""
        if self.isFinished():
            return
        self.pause_mutex.lock()
        self.paused = False
        # 唤醒处于 wait() 的线程
        self.pause_condition.wakeAll()
        logging.info(f'Thread {self.thread_id} is resuming...')
        self.pause_mutex.unlock()

    def stop(self):
        """请求停止线程"""
        if self.isFinished():
            return
        self.pause_mutex.lock()
        self.stopped = True
        # 如果当前处于暂停，也要唤醒，才能让 run() 里的 wait() 及时退出
        if self.paused:
            self.paused = False
            self.pause_condition.wakeAll()
        logging.info(f'Thread {self.thread_id} is stopping...')
        self.pause_mutex.unlock()

    def run(self):
        self.thread_id = threading.get_native_id()

        for paper_entry in self.paper_entry_list:
            self.pause_mutex.lock()
            # 如果线程被请求停止，则立刻退出
            if self.stopped:
                self.pause_mutex.unlock()
                break

            # 若处于暂停状态，则在这里等待
            while self.paused and not self.stopped:
                # 只在刚进 while 的时候发射一次 paused_signal，避免刷屏
                logging.info(f'Thread {self.thread_id} has been paused.')
                self.paused_signal.emit(self.thread_id)

                # 调用条件变量的 wait，会释放 mutex 并阻塞当前线程
                self.pause_condition.wait(self.pause_mutex)

                # 被唤醒后，若没有 stopped，则说明是 resume()
                if not self.stopped:
                    logging.info(f'Thread {self.thread_id} has been resumed.')
                    self.resumed_signal.emit(self.thread_id)

            # 再次检查是否 stop，以防在暂停期间被 stop
            if self.stopped:
                self.pause_mutex.unlock()
                break
            self.pause_mutex.unlock()

            # 真正去执行任务
            self.publisher.process_one(paper_entry)
            self.progress_signal.emit()

        logging.info(f'Thread {self.thread_id} Finished.')
        self.finished_signal.emit()


##################################################################
#                              GUI                               #
##################################################################
class PaperDownloaderGUI(QMainWindow):
    log_signal = pyqtSignal(str)

    def __init__(self):
        super().__init__()

        self.threads = []
        self.finished_threads = 0
        self.num_threads = 0
        self.task_complete_count = 0
        self.num_tasks = 0
        self.mutex = QMutex()
        self.paused_count = 0
        self.resumed_count = 0

        self.init_language()
        self.init_ui()
        self.init_style()
        self.init_logging()

    def show_error_message(self, message, need_to_exit=False):
        QMessageBox.critical(self, 'Error', f'Error: \n{message}')
        if need_to_exit:
            sys.exit()

    def init_language(self):
        if os.path.exists(LANGUAGE_FILE):
            with open(LANGUAGE_FILE, 'r', encoding='utf-8') as file:
                self.languages = json.load(file)
        else:
            self.show_error_message(f'Cannot find {LANGUAGE_FILE}.', need_to_exit=True)

        # Initialize default language
        self.current_language = 'en'
        if os.path.exists(CONFIG_FILE):
            with open(CONFIG_FILE, 'r', encoding='utf-8') as file:
                config_dict = json.load(file)
                if config_dict and 'default_language' in config_dict:
                    self.current_language = config_dict['default_language']

    def init_ui(self):
        self.setWindowTitle(self.languages[self.current_language]['project_abbreviation'])

        # Menu Bar
        menubar = self.menuBar()
        # Language Menu
        self.language_menu = QMenu(self.languages[self.current_language]['language'], self)
        self.language_action = QAction(self.languages[self.current_language]['language_switch'], self)
        self.language_action.triggered.connect(self.update_language)
        self.language_menu.addAction(self.language_action)
        menubar.addMenu(self.language_menu)
        # Help Menu
        self.help_menu = QMenu(self.languages[self.current_language]['help'])
        self.help_action = QAction(self.languages[self.current_language]['help'])
        self.help_action.triggered.connect(self.open_project_link)
        self.about_action = QAction(self.languages[self.current_language]['about'])
        self.about_action.triggered.connect(self.show_about)
        self.help_menu.addAction(self.help_action)
        self.help_menu.addAction(self.about_action)
        menubar.addMenu(self.help_menu)

        central_widget = QWidget(self)
        self.setCentralWidget(central_widget)

        self.main_layout = QVBoxLayout()

        # Group 1: Basic Settings
        self.basic_settings = QGroupBox(self.languages[self.current_language]['basic_settings'])
        basic_layout = QGridLayout()

        self.venue_label = QLabel(self.languages[self.current_language]['venue_label'])
        basic_layout.addWidget(self.venue_label, 0, 0)
        self.venue_input = QComboBox()
        self.venue_input.addItems(venue.get_available_venue_list(lower_case=False))
        basic_layout.addWidget(self.venue_input, 0, 1)

        self.save_dir_label = QLabel(self.languages[self.current_language]['save_dir_label'])
        basic_layout.addWidget(self.save_dir_label, 1, 0)
        self.save_dir_input = QLineEdit()
        basic_layout.addWidget(self.save_dir_input, 1, 1)

        self.browse_button = QPushButton(self.languages[self.current_language]['browse_btn'])
        self.browse_button.clicked.connect(self.select_save_dir)
        basic_layout.addWidget(self.browse_button, 1, 2)

        self.sleep_time_label = QLabel(self.languages[self.current_language]['sleep_time_label'])
        basic_layout.addWidget(self.sleep_time_label, 2, 0)
        self.sleep_time_input = QLineEdit(str(DEFAULT_SLEEP_TIME))
        basic_layout.addWidget(self.sleep_time_input, 2, 1)

        self.keyword_label = QLabel(self.languages[self.current_language]['keyword'])
        basic_layout.addWidget(self.keyword_label, 3, 0)
        self.keyword_input = QLineEdit()
        self.keyword_input.setPlaceholderText(self.languages[self.current_language]['keyword_placeholder'])
        basic_layout.addWidget(self.keyword_input, 3, 1)

        self.basic_settings.setLayout(basic_layout)
        self.main_layout.addWidget(self.basic_settings)

        # Group 2: Additional Parameters
        self.additional_params = QGroupBox(self.languages[self.current_language]['additional_params'])
        params_layout = QGridLayout()

        self.year_label = QLabel(self.languages[self.current_language]['year_label'])
        params_layout.addWidget(self.year_label, 0, 0)
        self.year_input = QLineEdit()
        params_layout.addWidget(self.year_input, 0, 1)

        self.volume_label = QLabel(self.languages[self.current_language]['volume_label'])
        params_layout.addWidget(self.volume_label, 1, 0)
        self.volume_input = QLineEdit()
        params_layout.addWidget(self.volume_input, 1, 1)

        self.additional_params.setLayout(params_layout)
        self.main_layout.addWidget(self.additional_params)

        # Group 3: Advanced Settings
        self.advanced_settings = QGroupBox(self.languages[self.current_language]['advanced_settings'])
        self.http_proxy_label = QLabel(self.languages[self.current_language]['http_proxy_label'])
        self.http_proxy_input = QLineEdit()

        self.https_proxy_label = QLabel(self.languages[self.current_language]['https_proxy_label'])
        self.https_proxy_input = QLineEdit()

        self.parallel_label = QLabel(self.languages[self.current_language]['parallel'])
        self.parallel_enable_button = QRadioButton(self.languages[self.current_language]['enable'])
        self.parallel_disable_button = QRadioButton(self.languages[self.current_language]['disable'])
        self.parallel_disable_button.setChecked(True)
        self.btn_group = QButtonGroup()
        self.btn_group.addButton(self.parallel_enable_button)
        self.btn_group.addButton(self.parallel_disable_button)
        self.btn_group.setExclusive(True)

        combined_label_layout = QVBoxLayout()
        combined_label_layout.addWidget(self.http_proxy_label)
        combined_label_layout.addWidget(self.https_proxy_label)
        combined_label_layout.addWidget(self.parallel_label)

        combined_input_layout = QVBoxLayout()
        combined_input_layout.addWidget(self.http_proxy_input)
        combined_input_layout.addWidget(self.https_proxy_input)
        parallel_btn_group = QHBoxLayout()
        parallel_btn_group.addWidget(self.parallel_enable_button)
        parallel_btn_group.addWidget(self.parallel_disable_button)
        combined_input_layout.addLayout(parallel_btn_group)

        combined_layout = QHBoxLayout()
        combined_layout.addLayout(combined_label_layout)
        combined_layout.addLayout(combined_input_layout)
        self.advanced_settings.setLayout(combined_layout)
        self.main_layout.addWidget(self.advanced_settings)

        execution_layout = QHBoxLayout()
        self.run_button = QPushButton(self.languages[self.current_language]['run'])
        self.run_button.clicked.connect(self.run_downloader)
        self.stop_button = QPushButton(self.languages[self.current_language]['stop'])
        self.stop_button.clicked.connect(self.stop_downloader)
        self.pause_button = QPushButton(self.languages[self.current_language]['pause'])
        self.pause_button.clicked.connect(self.pause_downloader)
        self.resume_button = QPushButton(self.languages[self.current_language]['resume'])
        self.resume_button.clicked.connect(self.resume_downloader)

        execution_layout.addWidget(self.run_button)
        execution_layout.addWidget(self.stop_button)
        execution_layout.addWidget(self.pause_button)
        execution_layout.addWidget(self.resume_button)
        self.main_layout.addLayout(execution_layout)

        # 初始化按钮状态
        self.run_button.setEnabled(True)
        self.stop_button.setEnabled(False)
        self.pause_button.setEnabled(False)
        self.resume_button.setEnabled(False)

        self.progress_bar = QProgressBar(self)
        self.progress_bar.setTextVisible(True)
        self.progress_bar.setAlignment(Qt.AlignCenter)
        self.progress_bar.hide()
        self.main_layout.addWidget(self.progress_bar)

        # Logs Section
        self.log_group = QGroupBox(self.languages[self.current_language]['log'])
        log_layout = QVBoxLayout()
        self.log_output = QTextEdit()
        self.log_output.setReadOnly(True)
        log_layout.addWidget(self.log_output)
        log_button_layout = QHBoxLayout()
        log_button_layout.addStretch(1)
        self.log_export_button = QPushButton(self.languages[self.current_language]['export'])
        self.log_export_button.clicked.connect(self.export_log)
        self.log_clear_button = QPushButton(self.languages[self.current_language]['clear'])
        self.log_clear_button.clicked.connect(self.clear_log)
        log_button_layout.addWidget(self.log_export_button)
        log_button_layout.addWidget(self.log_clear_button)
        log_layout.addLayout(log_button_layout)
        self.log_group.setLayout(log_layout)
        self.main_layout.addWidget(self.log_group)

        central_widget.setLayout(self.main_layout)

    def init_style(self):
        if not os.path.exists(QSS_FILE):
            self.show_error_message(f'Cannot find stylesheet {QSS_FILE}.', need_to_exit=True)

        with open(QSS_FILE, 'r', encoding='utf-8') as f:
            qss = f.read()
        if qss:
            self.setStyleSheet(qss)

    def init_logging(self):
        self.log_signal.connect(self.append_log)
        log_handler = QtLogHandler(self.log_signal)
        log_handler.setFormatter(logging.Formatter('%(asctime)s [%(levelname)s] %(message)s'))
        log_handler.setLevel(logging.INFO)

        logger = logging.getLogger()
        logger.setLevel(logging.INFO)
        for handler in logger.handlers[:]:
            logger.removeHandler(handler)
        logger.addHandler(log_handler)

    @staticmethod
    def open_project_link():
        QDesktopServices.openUrl(QUrl(PROJECT_URL))

    def show_about(self):
        about_dialog = QDialog()
        about_dialog.setWindowTitle(self.languages[self.current_language]['about'])
        vbox_layout = QVBoxLayout()

        project_name_label = QLabel(self.languages[self.current_language]['project_name'])
        project_name_label.setAlignment(Qt.AlignCenter)
        vbox_layout.addWidget(project_name_label)

        grid_layout = QGridLayout()
        project_abbreviation_label = QLabel(self.languages[self.current_language]['abbreviation'])
        project_abbreviation_content = QLabel(self.languages[self.current_language]['project_abbreviation'])
        project_version_label = QLabel(self.languages[self.current_language]['version'])
        project_version_content = QLabel(PROJECT_VERSION)
        author_label = QLabel(self.languages[self.current_language]["author"])
        author_list = QLabel(', '.join(PROJECT_AUTHORS))
        author_list.setOpenExternalLinks(True)
        grid_layout.addWidget(project_abbreviation_label, 0, 0)
        grid_layout.addWidget(project_abbreviation_content, 0, 1)
        grid_layout.addWidget(project_version_label, 1, 0)
        grid_layout.addWidget(project_version_content, 1, 1)
        grid_layout.addWidget(author_label, 2, 0)
        grid_layout.addWidget(author_list, 2, 1)
        vbox_layout.addLayout(grid_layout)

        copyright_label = QLabel(f'Copyright © {PROJECT_START_YEAR}-{datetime.now().year}')
        copyright_label.setAlignment(Qt.AlignCenter)
        vbox_layout.addWidget(copyright_label)

        about_dialog.setLayout(vbox_layout)
        about_dialog.exec_()

    def start_progress(self):
        self.mutex.lock()
        self.progress_bar.setValue(0)
        self.mutex.unlock()

        self.progress_bar.show()

    def update_progress(self):
        self.mutex.lock()
        self.task_complete_count += 1
        progress_value = int(round(self.task_complete_count / self.num_tasks, 2) * 100)
        self.progress_bar.setValue(progress_value)
        self.mutex.unlock()

    def reset_progress(self):
        self.threads.clear()
        self.finished_threads = 0
        self.num_tasks = 0
        self.task_complete_count = 0
        self.progress_bar.hide()

    def update_language(self):
        if self.current_language == 'en':
            self.current_language = 'cn'
        else:
            self.current_language = 'en'

        with open(CONFIG_FILE, 'w+', encoding='utf-8') as file:
            json.dump({
                'default_language': self.current_language
            }, file, ensure_ascii=False, indent=4)

        self.setWindowTitle(self.languages[self.current_language]['project_abbreviation'])

        self.language_menu.setTitle(self.languages[self.current_language]['language'])
        self.language_action.setText(self.languages[self.current_language]['language_switch'])
        self.help_menu.setTitle(self.languages[self.current_language]['help'])
        self.help_action.setText(self.languages[self.current_language]['help'])
        self.about_action.setText(self.languages[self.current_language]['about'])

        self.basic_settings.setTitle(self.languages[self.current_language]['basic_settings'])
        self.venue_label.setText(self.languages[self.current_language]['venue_label'])
        self.save_dir_label.setText(self.languages[self.current_language]['save_dir_label'])
        self.browse_button.setText(self.languages[self.current_language]['browse_btn'])
        self.sleep_time_label.setText(self.languages[self.current_language]['sleep_time_label'])
        self.keyword_label.setText(self.languages[self.current_language]['keyword'])
        self.keyword_input.setPlaceholderText(self.languages[self.current_language]['keyword_placeholder'])

        self.additional_params.setTitle(self.languages[self.current_language]['additional_params'])
        self.year_label.setText(self.languages[self.current_language]['year_label'])
        self.volume_label.setText(self.languages[self.current_language]['volume_label'])

        self.advanced_settings.setTitle(self.languages[self.current_language]['advanced_settings'])
        self.http_proxy_label.setText(self.languages[self.current_language]['http_proxy_label'])
        self.https_proxy_label.setText(self.languages[self.current_language]['https_proxy_label'])
        self.parallel_label.setText(self.languages[self.current_language]['parallel'])
        self.parallel_enable_button.setText(self.languages[self.current_language]['enable'])
        self.parallel_disable_button.setText(self.languages[self.current_language]['disable'])

        self.run_button.setText(self.languages[self.current_language]['run'])
        self.stop_button.setText(self.languages[self.current_language]['stop'])
        self.pause_button.setText(self.languages[self.current_language]['pause'])
        self.resume_button.setText(self.languages[self.current_language]['resume'])

        self.log_group.setTitle(self.languages[self.current_language]['log'])
        self.log_export_button.setText(self.languages[self.current_language]['export'])
        self.log_clear_button.setText(self.languages[self.current_language]['clear'])

    def select_save_dir(self):
        directory = QFileDialog.getExistingDirectory(self, self.languages[self.current_language]['select_save_dir'])
        if directory:
            self.save_dir_input.setText(directory)

    def run_downloader(self):
        logging.info('Input Checking...')
        venue_name = self.venue_input.currentText().strip()
        save_dir = self.save_dir_input.text().strip()
        sleep_time_per_paper = self.sleep_time_input.text().strip()
        keyword = self.keyword_input.text().strip()
        year = self.year_input.text().strip()
        volume = self.volume_input.text().strip()
        http_proxy = self.http_proxy_input.text().strip()
        https_proxy = self.https_proxy_input.text().strip()
        parallel = self.btn_group.checkedButton().text() == self.languages[self.current_language]['enable']

        if not venue_name:
            QMessageBox.warning(self, 'Input Error', self.languages[self.current_language]['venue_required'])
            return

        if not save_dir:
            QMessageBox.warning(self, 'Input Error', self.languages[self.current_language]['save_dir_required'])
            return

        # 解析venue
        venue_name_lower = venue.get_lower_name(venue_name)
        venue_publisher = venue.parse_venue(venue_name_lower)
        if not venue_publisher:
            QMessageBox.warning(self, 'Input Error',
                                f'{self.languages[self.current_language]["venue_unsupported"]}{venue_name_lower}')
            return None

        if venue.is_conference(venue_publisher):
            if not year:
                QMessageBox.warning(self, 'Input Error', self.languages[self.current_language]['year_required'])
                return

            try:
                year = int(year)
            except ValueError:
                QMessageBox.warning(self, 'Input Error', self.languages[self.current_language]['year_integer'])
                return

            if volume:
                logging.warning(
                    f'Warning: The conference "{venue_name}" does not require the volume field, but it is currently set to "{volume}".')
        else:
            if not volume:
                QMessageBox.warning(self, 'Input Error', self.languages[self.current_language]['volume_required'])
                return

            try:
                volume = int(volume)
            except ValueError:
                QMessageBox.warning(self, 'Input Error', self.languages[self.current_language]['volume_integer'])
                return

            if year:
                logging.warning(
                    f'Warning: The journal "{venue_name}" does not require the year field, but it is currently set to "{year}".')

        try:
            sleep_time_per_paper = float(sleep_time_per_paper) if sleep_time_per_paper else DEFAULT_SLEEP_TIME
        except ValueError:
            QMessageBox.warning(self, 'Input Error', self.languages[self.current_language]['sleep_time_number'])
            return

        logging.info('Check complete!')

        # 更新按钮状态
        self.run_button.setEnabled(False)
        self.stop_button.setEnabled(True)
        self.pause_button.setEnabled(True)
        self.resume_button.setEnabled(False)
        logging.info('Starting download...')

        # 设置代理
        proxies = {}
        if http_proxy:
            proxies['http'] = http_proxy
        if https_proxy:
            proxies['https'] = https_proxy

        # 实例化publisher
        publisher_instance = venue_publisher(
            save_dir=save_dir,
            sleep_time_per_paper=sleep_time_per_paper,
            keyword=keyword,
            venue_name=venue_name_lower,
            year=year,
            volume=volume,
            proxies=proxies
        )

        paper_list = publisher_instance.get_paper_list()
        if not paper_list:
            logging.warning('The paper list is empty!')
            return

        self.num_tasks = len(paper_list)
        # 创建线程
        self.num_threads = min(os.cpu_count() if parallel else 1, MAX_NUM_THREAD)
        task_per_thread = (len(paper_list) + self.num_threads - 1) // self.num_threads
        logging.info(f"The total number of threads is {self.num_threads}.")
        for i in range(self.num_threads):
            thread = DownloaderThread(publisher=publisher_instance,
                                      paper_entry_list=paper_list[
                                                       i * task_per_thread: (i + 1) * task_per_thread])
            thread.finished_signal.connect(self.finish_downloader)
            thread.progress_signal.connect(self.update_progress)
            thread.paused_signal.connect(self.on_thread_paused)
            thread.resumed_signal.connect(self.on_thread_resumed)
            self.threads.append(thread)

        self.start_progress()
        for thread in self.threads:
            thread.start()

    def stop_downloader(self):
        """点击「Stop」按钮后，仅发送停止请求，不阻塞主线程"""
        if self.threads:
            confirm = QMessageBox.question(
                self, "Stop", "Do you really want to stop all threads?",
                QMessageBox.Yes | QMessageBox.No, QMessageBox.No
            )
            if confirm == QMessageBox.Yes:
                logging.info('Stopping all downloader threads...')
                for thread in self.threads:
                    thread.stop()
                # 不要调用 thread.wait()，以免阻塞
                logging.info('Stop signal sent to all downloader threads.')
        else:
            QMessageBox.information(self, 'Info', 'No active tasks to stop.')

    def pause_downloader(self):
        logging.info('Pausing all downloader threads...')
        # 重置 paused_count/resumed_count
        self.paused_count = 0
        self.resumed_count = 0

        for thread in self.threads:
            thread.pause()

        self.run_button.setEnabled(False)
        self.stop_button.setEnabled(True)
        self.pause_button.setEnabled(False)
        self.resume_button.setEnabled(True)

    def resume_downloader(self):
        logging.info('Resuming all downloader threads...')
        # 每次 resume 前，将 resumed_count 置 0，等待所有线程再次恢复
        self.resumed_count = 0

        for thread in self.threads:
            thread.resume()

        self.run_button.setEnabled(False)
        self.stop_button.setEnabled(True)
        self.pause_button.setEnabled(True)
        self.resume_button.setEnabled(False)

    @pyqtSlot(int)
    def on_thread_paused(self, thread_id: int):
        """某个线程进入 paused 状态时的回调"""
        self.paused_count += 1
        if self.paused_count == self.num_threads:
            logging.info("All threads have been paused.")

    @pyqtSlot(int)
    def on_thread_resumed(self, thread_id: int):
        """某个线程恢复时的回调"""
        self.resumed_count += 1
        if self.resumed_count == self.num_threads:
            logging.info("All threads have been resumed.")

    @pyqtSlot()
    def finish_downloader(self):
        """某个线程结束时的回调"""
        self.finished_threads += 1
        if self.finished_threads == self.num_threads:
            # 所有线程都结束
            self.run_button.setEnabled(True)
            self.stop_button.setEnabled(False)
            self.pause_button.setEnabled(False)
            self.resume_button.setEnabled(False)

            logging.info('All downloader threads have been stopped or finished normally.')
            logging.info('Download Finished!')
            QMessageBox.information(self, "Finish", "All tasks are done.")

            self.reset_progress()

    @pyqtSlot(str)
    def append_log(self, log):
        self.log_output.append(log)
        self.log_output.ensureCursorVisible()

    @pyqtSlot()
    def export_log(self):
        log = self.log_output.toPlainText()
        if not log:
            QMessageBox.information(self, 'Info', self.languages[self.current_language]['no_log_to_export'])
            return

        filename, _ = QFileDialog.getSaveFileName(self, self.languages[self.current_language]['select_save_file'])
        with open(filename, 'a', encoding='utf-8') as file:
            file.write(log)
            file.write('\n')

    @pyqtSlot()
    def clear_log(self):
        self.log_output.clear()


if __name__ == '__main__':
    app = QApplication(sys.argv)
    gui = PaperDownloaderGUI()
    gui.resize(800, 600)
    gui.show()
    sys.exit(app.exec_())<|MERGE_RESOLUTION|>--- conflicted
+++ resolved
@@ -3,16 +3,11 @@
 import os
 import sys
 import threading
-<<<<<<< HEAD
-
-from PyQt5.QtCore import QThread, pyqtSignal, pyqtSlot, QMutex, Qt, QWaitCondition
-=======
-import time
+
 from datetime import datetime
 
 from PyQt5.QtCore import QThread, pyqtSignal, pyqtSlot, QMutex, QWaitCondition, Qt, QUrl
 from PyQt5.QtGui import QDesktopServices
->>>>>>> 56807d01
 from PyQt5.QtWidgets import (
     QApplication, QWidget, QVBoxLayout, QHBoxLayout,
     QLabel, QLineEdit, QPushButton, QFileDialog, QTextEdit,
@@ -21,8 +16,6 @@
     QProgressBar, QDialog
 )
 from core import utils, venue
-
-from core import venue
 
 ##################################################################
 #                            Constant                            #
