--- conflicted
+++ resolved
@@ -1,13 +1,10 @@
 import logging
-<<<<<<< HEAD
-=======
 import os
 import sys
 import threading
-
 import utils
 import venue
->>>>>>> 15db0d86
+
 from PyQt5.QtCore import QThread, pyqtSignal, pyqtSlot, QMutex, QWaitCondition, Qt
 from PyQt5.QtWidgets import (
     QApplication, QWidget, QVBoxLayout, QHBoxLayout,
@@ -73,7 +70,7 @@
             stream_handler.setFormatter(logging.Formatter('%(asctime)s [%(levelname)s] %(message)s'))
             logger.addHandler(stream_handler)
 
-<<<<<<< HEAD
+
             # 设置代理
             proxies = {}
             if self.http_proxy:
@@ -99,8 +96,7 @@
                 proxies=proxies if proxies else None
             )
 
-=======
->>>>>>> 15db0d86
+
             # 注意：目前没有对publisher内部流程进行暂停逻辑的插入
             # 如需暂停，需要在publisher.process()内部适当位置调用self.check_paused()
 
